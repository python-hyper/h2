--- conflicted
+++ resolved
@@ -55,11 +55,7 @@
         'Programming Language :: Python :: Implementation :: PyPy',
     ],
     install_requires=[
-<<<<<<< HEAD
-        'hyperframe>=6.0,<6.1',
-=======
         'hyperframe>=6.0,<7',
->>>>>>> c5d962a1
         'hpack>=4.0,<5',
     ],
 )